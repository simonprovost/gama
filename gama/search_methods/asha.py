from functools import partial
import logging
import math
from typing import List, Optional, Dict, Tuple, Any, Callable

import pandas as pd
import stopit

from gama.genetic_programming.operator_set import OperatorSet
from gama.search_methods.base_search import BaseSearch
from gama.logging.machine_logging import TOKENS, log_event
from gama.utilities.generic.async_executor import AsyncExecutor
from gama.genetic_programming.components.individual import Individual

"""
TODO:
 - instead of list, use a min-heap by rung.
 - promoted pipelines as set and set-intersection to determine promotability?
"""

log = logging.getLogger(__name__)
ASHA_LOG_TOKEN = 'ASHA'


class AsynchronousSuccessiveHalving(BaseSearch):
    """ Asynchronous Halving Algorithm by Li et al. (paper: https://arxiv.org/abs/1810.05934)

    Parameters
    ----------
    reduction_factor: int, optional (default=3)
        Reduction factor of candidates between each rung.
    minimum_resource: int, optional (default=100)
        Number of samples to use in the lowest rung.
    maximum_resource: int, optional (default=number of samples in the dataset)
        Number of samples to use in the top rung. This should not exceed the number of samples in the data.
    minimum_early_stopping_rate: int (default=1)
        Number of lowest rungs to skip.
    """

    def __init__(self,
                 reduction_factor: Optional[int] = None,
                 minimum_resource: Optional[int] = None,
                 maximum_resource: Optional[int] = None,
                 minimum_early_stopping_rate: Optional[int] = None):
        super().__init__()
        # maps hyperparameter -> (set value, default)
        self._hyperparameters: Dict[str, Tuple[Any, Any]] = dict(
            reduction_factor=(reduction_factor, 3),
            minimum_resource=(minimum_resource, 100),
            maximum_resource=(maximum_resource, 100_000),
            minimum_early_stopping_rate=(minimum_early_stopping_rate, 1),
        )
        self.output = []

    def dynamic_defaults(self, x: pd.DataFrame, y: pd.DataFrame, time_limit: int):
        # `maximum_resource` is the number of samples used in the highest rung.
        # this typically should be the number of samples in the (training) dataset.
        self._overwrite_hyperparameter_default('maximum_resource', len(y))

    def search(self, operations: OperatorSet, start_candidates: List[Individual]):
<<<<<<< HEAD
        self.output = asha(operations, start_candidates=start_candidates, **self.hyperparameters)
=======
        hyperparameters = {parameter: set_value if set_value is not None else default
                           for parameter, (set_value, default) in self.hyperparameters.items()}
        self.output = asha(operations, start_candidates, **hyperparameters)
>>>>>>> c2b86de6


def asha(operations: OperatorSet,
         start_candidates: List[Individual],
         reduction_factor: int = 3,
         minimum_resource: int = 100,
         maximum_resource: int = 100_000,
         minimum_early_stopping_rate: int = 1,
         maximum_max_rung_evaluations: Optional[int] = None) -> List[Individual]:
    """ Asynchronous Halving Algorithm by Li et al. (paper: https://arxiv.org/abs/1810.05934)

    Parameters
    ----------
    operations: OperatorSet
        An operator set with `evaluate` and `individual` functions.
    start_candidates: List[Individual]
        A list which contains the set of best found individuals during search.
    reduction_factor: int (default=3)
        Reduction factor of candidates between each rung.
    minimum_resource: int (default=100)
        Number of samples to use in the lowest rung.
    maximum_resource: int (default=100_000)
        Number of samples to use in the top rung. This should not exceed the number of samples in the data.
    minimum_early_stopping_rate: int (default=1)
        Number of lowest rungs to skip.
    maximum_max_rung_evaluations: Optional[int] (default=None)
        Maximum number of individuals to evaluate on the max rung.
        If None, the algorithm will be run indefinitely.

    Returns
    -------
    List[Individual]
        All individuals of the highest rung in which at least one individual has been evaluated.
    """
    evaluate = partial(evaluate_on_rung, evaluate_individual=operations.evaluate)

    # Note that here we index the rungs by all possible rungs (0..ceil(log_eta(R/r))), and ignore the first
    # minimum_early_stopping_rate rungs. This contrasts the paper where rung 0 refers to the first used one.
    max_rung = math.ceil(math.log(maximum_resource/minimum_resource, reduction_factor))
    rungs = range(minimum_early_stopping_rate, max_rung + 1)
    resource_for_rung = {rung: min(minimum_resource * (reduction_factor ** rung), maximum_resource) for rung in rungs}

    # Should we just use lists of lists/heaps instead?
    individuals_by_rung = {rung: [] for rung in reversed(rungs)}  # Highest rungs first is how we typically iterate them
    promoted_individuals = {rung: [] for rung in reversed(rungs)}

    def get_job():
        for rung, individuals in list(individuals_by_rung.items())[1:]:
            # This is not in the paper code but is derived from fig 2b
            n_to_promote = math.floor(len(individuals) / reduction_factor)
            if n_to_promote - len(promoted_individuals[rung]) > 0:
                # Problem: equal loss falls back on comparison of individual
                candidates = list(sorted(individuals, key=lambda t: t[0], reverse=True))[:n_to_promote]
                promotable = [candidate for candidate in candidates if candidate not in promoted_individuals[rung]]
                if len(promotable) > 0:
                    promoted_individuals[rung].append(promotable[0])
                    return promotable[0][1], rung + 1

        if start_candidates is not None and len(start_candidates) > 0:
            return start_candidates.pop(), minimum_early_stopping_rate
        else:
            return operations.individual(), minimum_early_stopping_rate

    futures = set()
    try:
        with AsyncExecutor() as async_:
            def start_new_job():
                individual, rung = get_job()
                time_penalty_for_rung = resource_for_rung[rung] / max(resource_for_rung.values())
                futures.add(async_.submit(evaluate, individual, rung,
                                          subsample=resource_for_rung[rung],
                                          timeout=(10 + (time_penalty_for_rung * 600))))

            for _ in range(8):
                start_new_job()

            while ((maximum_max_rung_evaluations is None)
                   or (len(individuals_by_rung[max_rung]) < maximum_max_rung_evaluations)):
                done, futures = operations.wait_first_complete(futures)
                for individual, loss, rung in [future.result() for future in done]:
                    individuals_by_rung[rung].append((loss, individual))
                    # Due to `evaluate` returning additional information (like the rung),
                    # evaluations are not automatically logged, so we do it here.
                    log_event(log, ASHA_LOG_TOKEN, rung, individual.fitness.wallclock_time,
                              individual.fitness.values, individual._id, individual.pipeline_str())
                    if rung == max(rungs):
                        log_event(log, TOKENS.EVALUATION_RESULT, individual.fitness.start_time,
                                  individual.fitness.wallclock_time, individual.fitness.process_time,
                                  individual.fitness.values, individual._id, individual.pipeline_str())

                    start_new_job()

            highest_rung_reached = max(rungs)
    except stopit.TimeoutException:
        log.info('ASHA ended due to timeout.')
        highest_rung_reached = max(rung for rung, individuals in individuals_by_rung.items() if individuals != [])
        if highest_rung_reached != max(rungs):
            raise RuntimeWarning("Highest rung not reached.")
    finally:
        for rung, individuals in individuals_by_rung.items():
            log.info('[{}] {}'.format(rung, len(individuals)))

        return list(map(lambda p: p[1], individuals_by_rung[highest_rung_reached]))


def evaluate_on_rung(individual, rung, evaluate_individual, *args, **kwargs):
    individual = evaluate_individual(individual, *args, **kwargs)
    return individual, individual.fitness.values[0], rung<|MERGE_RESOLUTION|>--- conflicted
+++ resolved
@@ -58,13 +58,7 @@
         self._overwrite_hyperparameter_default('maximum_resource', len(y))
 
     def search(self, operations: OperatorSet, start_candidates: List[Individual]):
-<<<<<<< HEAD
         self.output = asha(operations, start_candidates=start_candidates, **self.hyperparameters)
-=======
-        hyperparameters = {parameter: set_value if set_value is not None else default
-                           for parameter, (set_value, default) in self.hyperparameters.items()}
-        self.output = asha(operations, start_candidates, **hyperparameters)
->>>>>>> c2b86de6
 
 
 def asha(operations: OperatorSet,
