from abc import ABC
from collections import defaultdict
import datetime
from functools import partial
import logging
import os
import random
import shutil
<<<<<<< HEAD
=======
import time
>>>>>>> c2b86de6
from typing import Union, Tuple, Optional, Dict
import uuid
import warnings

import pandas as pd
import numpy as np
import stopit

import gama.genetic_programming.compilers.scikitlearn
from gama.logging.machine_logging import log_event, TOKENS
from gama.search_methods.base_search import BaseSearch
from gama.utilities.metrics import scoring_to_metric
from .utilities.observer import Observer

from gama.data import X_y_from_arff
from gama.search_methods.async_ea import AsyncEA
from gama.utilities.generic.timekeeper import TimeKeeper
from gama.logging.utility_functions import register_stream_log, register_file_log
from gama.utilities.preprocessing import define_preprocessing_steps, format_x_y
from gama.genetic_programming.mutation import random_valid_mutation_in_place
from gama.genetic_programming.crossover import random_crossover
from gama.genetic_programming.selection import create_from_population, eliminate_from_pareto
from gama.genetic_programming.operations import create_random_expression
from gama.configuration.parser import pset_from_config
from gama.genetic_programming.operator_set import OperatorSet
from gama.genetic_programming.compilers.scikitlearn import compile_individual
from gama.postprocessing import BestFitPostProcessing, BasePostProcessing
from gama.utilities.generic.async_executor import AsyncExecutor
from gama.utilities.metrics import Metric

log = logging.getLogger(__name__)

STR_NO_OPTIMAL_PIPELINE = """Gama did not yet establish an optimal pipeline.
                          This can be because `fit` was not yet called, or
                          did not terminate successfully."""
__version__ = '19.01.0'

for module_to_ignore in ["sklearn", "numpy"]:
    warnings.filterwarnings("ignore", module=module_to_ignore)


class Gama(ABC):
    """ Wrapper for the toolbox logic surrounding executing the AutoML pipeline. """

    def __init__(self,
                 scoring: Union[str, Metric, Tuple[Union[str, Metric], ...]] = 'filled_in_by_child_class',
                 regularize_length: bool = True,
                 config: Dict = None,
                 random_state: int = None,
                 max_total_time: int = 3600,
                 max_eval_time: Optional[int] = None,
                 n_jobs: int = -1,
                 verbosity: int = logging.WARNING,
                 keep_analysis_log: Optional[str] = 'gama.log',
                 cache_dir: Optional[str] = None,
                 search_method: BaseSearch = AsyncEA(),
                 post_processing_method: BasePostProcessing = BestFitPostProcessing()):
        """

        Parameters
        ----------
        scoring: str, Metric or Tuple
            Specifies the/all metric(s) to optimize towards. A string will be converted to Metric. A tuple must
            specify each metric with the same type (i.e. all str or all Metric). See :ref:`Metrics` for built-in
            metrics.

        regularize_length: bool
            If True, add pipeline length as an optimization metric (preferring short over long).

        config: a dictionary which specifies available components and their valid hyperparameter settings
            For more information, see :ref:`search_space_configuration`.

        random_state:  int or None (default=None)
            If an integer is passed, this will be the seed for the random number generators used in the process.
            However, with `n_jobs > 1`, there will be randomization introduced by multi-processing.
            For reproducible results, set this and use `n_jobs=1`.

        max_total_time: positive int (default=3600)
            Time in seconds that can be used for the `fit` call.

        max_eval_time: positive int, optional (default=None)
            Time in seconds that can be used to evaluate any one single individual.
            If None, set to 0.1 * max_total_time.

        n_jobs: int (default=-1)
            The amount of parallel processes that may be created to speed up `fit`.
            Accepted values are positive integers or -1.
            If -1 is specified, multiprocessing.cpu_count() processes are created.

        verbosity: int (default=logging.WARNING)
            Sets the level of log messages to be automatically output to terminal.

        keep_analysis_log: str, optional (default='gama.log')
            If non-empty str, specifies the path (and name) where the log should be stored, e.g. /output/gama.log.
            If `None`, no log is stored.

        cache_dir: str or None (default=None)
            The directory in which to keep the cache during `fit`. In this directory,
            models and their evaluation results will be stored. This facilitates a quick ensemble construction.

        search_method: BaseSearch (default=AsyncEA())
            Search method to use to find good pipelines. Should be instantiated.

        post_processing_method: BasePostProcessing (default=BestFitPostProcessing())
            Post-processing method to create a model after the search phase. Should be instantiated.

        """
        register_stream_log(verbosity)
        if keep_analysis_log is not None:
            register_file_log(keep_analysis_log)

        if keep_analysis_log is not None and not os.path.isabs(keep_analysis_log):
            keep_analysis_log = os.path.abspath(keep_analysis_log)

        arguments = ','.join(['{}={}'.format(k, v) for (k, v) in locals().items()
                              if k not in ['self', 'config', 'gamalog', 'file_handler', 'stdout_streamhandler']])
        log.info('Using GAMA version {}.'.format(__version__))
        log.info('{}({})'.format(self.__class__.__name__, arguments))
        log_event(log, TOKENS.INIT, arguments)

        if max_total_time is None or max_total_time <= 0:
            raise ValueError(f"max_total_time should be integer greater than zero but is {max_total_time}.")
        if max_eval_time is not None and max_eval_time <= 0:
            raise ValueError(f"max_eval_time should be None or integer greater than zero but is {max_eval_time}.")
        if n_jobs < -1 or n_jobs == 0:
            raise ValueError(f"n_jobs should be -1 or positive integer but is {n_jobs}.")
        elif n_jobs != -1:
            # AsyncExecutor defaults to using multiprocessing.cpu_count(), i.e. n_jobs=-1
            AsyncExecutor.n_jobs = n_jobs

        if max_eval_time is None:
            max_eval_time = 0.1 * max_total_time
        if max_eval_time > max_total_time:
            log.warning(f"max_eval_time ({max_eval_time}) > max_total_time ({max_total_time}) is not allowed. "
                        f"max_eval_time set to {max_total_time}.")
            max_eval_time = max_total_time

        self._max_eval_time = max_eval_time
        self._time_manager = TimeKeeper(max_total_time)
        self._metrics: Tuple[Metric] = scoring_to_metric(scoring)
        self._regularize_length = regularize_length
        self._search_method: BaseSearch = search_method
        self._post_processing = post_processing_method

        default_cache_dir = f"{datetime.datetime.now().strftime('%Y%m%d_%H%M%S')}_{str(uuid.uuid4())[:4]}_GAMA"
        self._cache_dir = cache_dir if cache_dir is not None else default_cache_dir
        if not os.path.isdir(self._cache_dir):
            os.mkdir(self._cache_dir)

        if random_state is not None:
            random.seed(random_state)
            np.random.seed(random_state)

        self._X: Optional[pd.DataFrame] = None
        self._y: Optional[pd.DataFrame] = None
        self.model: object = None
        self._final_pop = None

        self._subscribers = defaultdict(list)
        self._observer = Observer(self._cache_dir)
        self.evaluation_completed(self._observer.update)

        self._pset, parameter_checks = pset_from_config(config)
        self._operator_set = OperatorSet(
            mutate=partial(random_valid_mutation_in_place, primitive_set=self._pset),
            mate=random_crossover,
            create_from_population=partial(create_from_population, cxpb=0.2, mutpb=0.8),
            create_new=partial(create_random_expression, primitive_set=self._pset),
            compile_=compile_individual,
            eliminate=eliminate_from_pareto,
            evaluate_callback=self._on_evaluation_completed
        )

    def _predict(self, x: pd.DataFrame):
        raise NotImplemented('_predict is implemented by base classes.')

    def predict(self, x: Union[pd.DataFrame, np.ndarray]):
        """ Predict the target for input X.

        Parameters
        ----------
        x: pandas.DataFrame or numpy.ndarray
            A dataframe or array with the same number of columns as the input to `fit`.

        Returns
        -------
        numpy.ndarray
            array with predictions of shape (N,) where N is the length of the first dimension of X.
        """
        if isinstance(x, np.ndarray):
            x = pd.DataFrame(x)
            for col in self._X.columns:
                x[col] = x[col].astype(self._X[col].dtype)
        return self._predict(x)

    def predict_arff(self, arff_file_path: str):
        """ Predict the target for input found in the ARFF file.

        Parameters
        ----------
        arff_file_path: str
            An ARFF file with the same columns as the one that used in fit.
            The target column is ignored (but must be present).

        Returns
        -------
        numpy.ndarray
            array with predictions for each row in the ARFF file.
        """
        if not isinstance(arff_file_path, str):
            raise TypeError(f"`arff_file_path` must be of type `str` but is of type {type(arff_file_path)}")
        X, _ = X_y_from_arff(arff_file_path)
        return self._predict(X)

    def score(self, x: Union[pd.DataFrame, np.ndarray], y: Union[pd.Series, np.ndarray]) -> float:
        """ Calculate the score of the model according to the `scoring` metric and input (x, y).

        Parameters
        ----------
        x: pandas.DataFrame or numpy.ndarray
            Data to predict target values for.
        y: pandas.Series or numpy.ndarray
            True values for the target.

        Returns
        -------
        float
            The score obtained on the given test data according to the `scoring` metric.
        """
        predictions = self.predict_proba(x) if self._metrics[0].requires_probabilities else self.predict(x)
        return self._metrics[0].score(y, predictions)

    def score_arff(self, arff_file_path: str) -> float:
        """ Calculate the score of the model according to the `scoring` metric and input in the ARFF file.

        Parameters
        ----------
        arff_file_path: string
            An ARFF file with which to calculate the score.

        Returns
        -------
        float
            The score obtained on the given test data according to the `scoring` metric.
        """
        X, y = X_y_from_arff(arff_file_path)
        return self.score(X, y)

    def fit_arff(self, arff_file_path: str, *args, **kwargs):
        """ Find and fit a model to predict the target column (last) from other columns.

        Parameters
        ----------
        arff_file_path: string
            Path to an ARFF file containing the training data.
            The last column is always taken to be the target.
        """
        X, y = X_y_from_arff(arff_file_path)
        self.fit(X, y, *args, **kwargs)

    def fit(self,
            x: Union[pd.DataFrame, np.ndarray],
            y: Union[pd.DataFrame, pd.Series, np.ndarray],
            warm_start: bool = False,
            keep_cache: bool = False):
        """ Find and fit a model to predict target y from X.

        Various possible machine learning pipelines will be fit to the (X,y) data.
        Using Genetic Programming, the pipelines chosen should lead to gradually
        better models. Pipelines will internally be validated using cross validation.

        After the search termination condition is met, the best found pipeline
        configuration is then used to train a final model on all provided data.

        Parameters
        ----------
        x: pandas.DataFrame or numpy.ndarray, shape = [n_samples, n_features]
            Training data. All elements must be able to be converted to float.
        y: pandas.DataFrame, pandas.Series or numpy.ndarray, shape = [n_samples,]
            Target values. If a DataFrame is provided, it is assumed the first column contains target values.
        warm_start: bool (default=False)
            Indicates the optimization should continue using the last individuals of the
            previous `fit` call.
        keep_cache: bool (default=False)
            If True, keep the cache directory and its content after fitting is complete. Otherwise delete it.
        """

        with self._time_manager.start_activity('preprocessing', activity_meta=['default']):
            self._X, self._y = format_x_y(x, y)
            steps = define_preprocessing_steps(self._X, max_extra_features_created=None, max_categories_for_one_hot=10)
            self._operator_set._safe_compile = partial(compile_individual, preprocessing_steps=steps)

        fit_time = int((1 - self._post_processing.time_fraction) * self._time_manager.total_time_remaining)

        with self._time_manager.start_activity('search', time_limit=fit_time,
                                               activity_meta=[self._search_method.__class__.__name__]):
            self._search_phase(warm_start, timeout=fit_time)

        with self._time_manager.start_activity('postprocess',
                                               time_limit=int(self._time_manager.total_time_remaining),
                                               activity_meta=[self._post_processing.__class__.__name__]):
            best_individuals = list(reversed(sorted(self._final_pop, key=lambda ind: ind.fitness.values)))
            self._post_processing.dynamic_defaults(self)
            self.model = self._post_processing.post_process(
                self._X, self._y, self._time_manager.total_time_remaining, best_individuals
            )
        if not keep_cache:
            log.debug("Deleting cache.")
            self.delete_cache()

    def _search_phase(self, warm_start: bool = False, timeout: int = 1e6):
        """ Invoke the evolutionary algorithm, populate `final_pop` regardless of termination. """
        if warm_start and self._final_pop is not None:
            pop = self._final_pop
        else:
            if warm_start:
                log.warning('Warm-start enabled but no earlier fit. Using new generated population instead.')
            pop = [self._operator_set.individual() for _ in range(50)]

        deadline = time.time() + timeout
        evaluate_args = dict(evaluate_pipeline_length=self._regularize_length, X=self._X, y_train=self._y,
                             metrics=self._metrics, cache_dir=self._cache_dir, timeout=self._max_eval_time,
                             deadline=deadline)
        self._operator_set.evaluate = partial(gama.genetic_programming.compilers.scikitlearn.evaluate_individual,
                                              **evaluate_args)

        try:
            with stopit.ThreadingTimeout(timeout):
                self._search_method.dynamic_defaults(self._X, self._y, timeout)
                self._search_method.search(self._operator_set, start_candidates=pop)
        except KeyboardInterrupt:
            log.info('Search phase terminated because of Keyboard Interrupt.')

        self._final_pop = self._search_method.output
        log.debug([str(i) for i in self._final_pop[:100]])
        log.info(f'Search phase evaluated {len(self._observer._individuals)} individuals.')

    def _initialize_ensemble(self):
        raise NotImplementedError('_initialize_ensemble should be implemented by a child class.')

    def delete_cache(self):
        """ Removes the cache folder and all files associated to this instance.

        Returns
        -------
        None
        """
        while os.path.exists(self._cache_dir):
            try:
                log.info("Attempting to delete {}".format(self._cache_dir))
                shutil.rmtree(self._cache_dir)
            except OSError as e:
                if "The directory is not empty" not in str(e):
                    log.warning("Did not delete due to:", exc_info=True)
                # else ignore silently. This can occur if an evaluation process writes to cache.

    def _safe_outside_call(self, fn):
        """ Calls fn and log any exception it raises without reraising, except for TimeoutException. """
        try:
            fn()
        except stopit.utils.TimeoutException:
            raise
        except Exception:
            # We actually want to catch any other exception here, because the callback code can be
            # arbitrary (it can be provided by users). This excuses the catch-all Exception.
            # Note that KeyboardInterrupts are not exceptions and get elevated to the caller.
            log.warning("Exception during callback.", exc_info=True)
            pass
        if self._time_manager.current_activity.exceeded_limit:
            log.info("Time exceeded during callback, but exception was swallowed.")
            raise stopit.utils.TimeoutException

    def _on_evaluation_completed(self, ind):
        for callback in self._subscribers['evaluation_completed']:
            self._safe_outside_call(partial(callback, ind))

    def evaluation_completed(self, callback_function):
        """ Register a callback function that is called when new evaluation is completed.

        Parameters
        ----------
        callback_function:
            Function to call when a pipeline is evaluated, return values are ignored.
            Expected signature is: Individual -> Any
        """
        self._subscribers['evaluation_completed'].append(callback_function)<|MERGE_RESOLUTION|>--- conflicted
+++ resolved
@@ -6,10 +6,7 @@
 import os
 import random
 import shutil
-<<<<<<< HEAD
-=======
 import time
->>>>>>> c2b86de6
 from typing import Union, Tuple, Optional, Dict
 import uuid
 import warnings
