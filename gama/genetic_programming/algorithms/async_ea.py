import logging
from functools import partial
import time

import stopit

from gama.utilities.logging_utilities import TOKENS, log_parseable_event, default_time_format
from gama.utilities.logging_utilities import MultiprocessingLogger
from gama.utilities.generic.function_dispatcher import FunctionDispatcher

log = logging.getLogger(__name__)


def _safe_outside_call(fn, timeout):
    """ Calls fn and log any exception it raises without reraising, except for TimeoutException. """
    try:
        fn()
    except stopit.utils.TimeoutException:
        raise
    except Exception:
        # We actually want to catch any other exception here, because the callback code can be
        # arbitrary (it can be provided by users). This excuses the catch-all Exception.
        # Note that KeyboardInterrupts are not exceptions and get elevated to the caller.
        log.warning("Exception during callback.", exc_info=True)
        pass
    if timeout():
        log.warning("Time exceeded during callback, but exception was swallowed.")
        raise stopit.utils.TimeoutException


def async_ea(start_population, toolbox, evaluation_callback=None, restart_callback=None,
             elimination_callback=None, max_n_evaluations=10000, max_time_seconds=1e7, n_jobs=1):
    if max_time_seconds <= 0 or max_time_seconds > 3e6:
        raise ValueError("'max_time_seconds' must be greater than 0 and less than or equal to 3e6, but was {}."
                         .format(max_time_seconds))
    if max_n_evaluations <= 0:
        raise ValueError("'n_evaluations' must be non-negative, but was {}.".format(max_n_evaluations))
    if n_jobs <= 0:
        raise ValueError("'n_jobs' must be non-negative, but was {}.".format(n_jobs))

    start_time = time.time()
    max_population_size = len(start_population)
    logger = MultiprocessingLogger() if n_jobs > 1 else log
    evaluation_dispatcher = FunctionDispatcher(n_jobs, partial(toolbox.evaluate, logger=logger))
    evaluation_dispatcher.start()

    def exceed_timeout():
        return (time.time() - start_time) > max_time_seconds

    with stopit.ThreadingTimeout(max_time_seconds) as c_mgr:
        should_restart = True
        while should_restart:
            should_restart = False
            current_population = []

            log.info('Starting EA with new population.')
            for individual in start_population:
                evaluation_dispatcher.queue_evaluation(individual)

            for ind_no in range(max_n_evaluations):
                _, individual, _ = evaluation_dispatcher.get_next_result()
                if n_jobs > 1:
                    logger.flush_to_log(log)
                log_parseable_event(log, TOKENS.EVALUATION_RESULT, individual.fitness.start_time,
<<<<<<< HEAD
                                    individual.fitness.time, individual.fitness.values, individual._id, individual)
=======
                                    individual.fitness.time, individual.fitness.wvalues,
                                    individual._id, individual.pipeline_str())
>>>>>>> 0de5e1b4

                if evaluation_callback:
                    _safe_outside_call(partial(evaluation_callback, individual), exceed_timeout)

                should_restart = (restart_callback is not None and restart_callback())
                if should_restart:
                    log.info("Restart criterion met. Restarting with new random population.")
                    log_parseable_event(log, TOKENS.EA_RESTART, ind_no)
                    start_population = [toolbox.individual() for _ in range(max_population_size)]
                    break

                current_population.append(individual)
                if len(current_population) > max_population_size:
                    to_remove = toolbox.eliminate(current_population, 1)
                    log_parseable_event(log, TOKENS.EA_REMOVE_IND, to_remove[0])
                    current_population.remove(to_remove[0])
                    if elimination_callback:
                        _safe_outside_call(partial(elimination_callback, to_remove[0]), exceed_timeout)

                if len(current_population) > 1:
                    new_individual = toolbox.create(current_population, 1)[0]
                    evaluation_dispatcher.queue_evaluation(new_individual)

            evaluation_dispatcher.restart()

    # If the function is terminated early by way of a KeyboardInterrupt, there is no need to communicate to the
    # evaluation processes to shut down, since they handle the KeyboardInterrupt directly.
    # The function should not be terminated early by way of another exception, if it does, it should crash loud.
    evaluation_dispatcher.stop()
    if not c_mgr:
        log.info('Asynchronous EA terminated because maximum time has elapsed.'
                 '{} individuals have been evaluated.'.format(ind_no))
    return current_population<|MERGE_RESOLUTION|>--- conflicted
+++ resolved
@@ -62,12 +62,7 @@
                 if n_jobs > 1:
                     logger.flush_to_log(log)
                 log_parseable_event(log, TOKENS.EVALUATION_RESULT, individual.fitness.start_time,
-<<<<<<< HEAD
-                                    individual.fitness.time, individual.fitness.values, individual._id, individual)
-=======
-                                    individual.fitness.time, individual.fitness.wvalues,
-                                    individual._id, individual.pipeline_str())
->>>>>>> 0de5e1b4
+                                    individual.fitness.time, individual.fitness.values, individual._id, individual.pipeline_str())
 
                 if evaluation_callback:
                     _safe_outside_call(partial(evaluation_callback, individual), exceed_timeout)
